--- conflicted
+++ resolved
@@ -18,22 +18,15 @@
         loggerdialog.cpp \
     logparser.cpp \
     packet.cpp \
-<<<<<<< HEAD
     bytearrayutils.cpp \
     hexdump.cpp
-=======
-    bytearrayutils.cpp
->>>>>>> 830d288a
 
 HEADERS  += loggerdialog.h \
     logparser.h \
     packet.h \
-<<<<<<< HEAD
     bytearrayutils.h \
     hexdump.h
-=======
     bytearrayutils.h
->>>>>>> 830d288a
 
 FORMS    += loggerdialog.ui
 

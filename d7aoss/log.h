/*
 *  Created on: Nov 22, 2012
 *  Authors:
 * 		maarten.weyn@artesis.be
 *  	glenn.ergeerts@artesis.be
 */

#ifndef __LOG_H_
#define __LOG_H_


<<<<<<< HEAD
//#define LOG_DLL
//#define LOG_PHY
=======
//#define LOG_DLL_ENABLED
//#define LOG_PHY_ENABLED
>>>>>>> dc5d2058

#include "types.h"

#include "phy/phy.h"
#include "dll/dll.h"

#define LOG_TYPE_STRING 0x01

#define LOG_TYPE_PHY_RX_RES 0x02
#define LOG_TYPE_PHY_RX_RES_SIZE 5

#define LOG_TYPE_DLL_RX_RES 0x03
#define LOG_TYPE_DLL_RX_RES_SIZE 2

void log_print_string(char* message);

void log_phy_rx_res(phy_rx_res_t* res);

void log_dll_rx_res(dll_rx_res_t* res);

#endif /* __LOG_H_ */<|MERGE_RESOLUTION|>--- conflicted
+++ resolved
@@ -8,14 +8,8 @@
 #ifndef __LOG_H_
 #define __LOG_H_
 
-
-<<<<<<< HEAD
-//#define LOG_DLL
-//#define LOG_PHY
-=======
-//#define LOG_DLL_ENABLED
-//#define LOG_PHY_ENABLED
->>>>>>> dc5d2058
+#define LOG_DLL_ENABLED
+#define LOG_PHY_ENABLED
 
 #include "types.h"
 

/* * OSS-7 - An opensource implementation of the DASH7 Alliance Protocol for ultra
 * lowpower wireless sensor communication
 *
 * Copyright 2015 University of Antwerp
 *
 * Licensed under the Apache License, Version 2.0 (the "License");
 * you may not use this file except in compliance with the License.
 * You may obtain a copy of the License at
 *
 *   http://www.apache.org/licenses/LICENSE-2.0
 *
 * Unless required by applicable law or agreed to in writing, software
 * distributed under the License is distributed on an "AS IS" BASIS,
 * WITHOUT WARRANTIES OR CONDITIONS OF ANY KIND, either express or implied.
 * See the License for the specific language governing permissions and
 * limitations under the License.
 */

#include "scheduler.h"
#include "bootstrap.h"
#include "hwgpio.h"
#include "hwuart.h"
#include "hwleds.h"
#include "hwlcd.h"
#include "hwusb.h"
#include "efm32gg_mcu.h"
#include "hwdebug.h"
#include "hwwatchdog.h"
#include "platform.h"
#include "userbutton.h"
#include "platform_sensors.h"
#include "em_gpio.h"
#include <debug.h>

<<<<<<< HEAD
#include "em_cmu.h"
#include "em_chip.h"
=======
#include "console.h"
>>>>>>> 9fd2a255

void __platform_init()
{
    __efm32gg_mcu_init();
    __gpio_init();
    // __led_init();    // uses ports assigned to USART1
    __lcd_init();
    console_init();

#ifdef USE_CC1101
    // configure the interrupt pins here, since hw_gpio_configure_pin() is MCU
    // specific and not part of the common HAL API
    hw_gpio_configure_pin(CC1101_GDO0_PIN, true, gpioModeInput, 0);
    hw_gpio_configure_pin(CC1101_SPI_PIN_CS, false, gpioModePushPull, 1);
#endif
    __hw_debug_init();

    error_t err;
    err = hw_gpio_configure_pin(BUTTON0, true, gpioModeInput, 0); assert(err == SUCCESS); // TODO pull up or pull down to prevent floating
    err = hw_gpio_configure_pin(BUTTON1, true, gpioModeInput, 0); assert(err == SUCCESS); // TODO pull up or pull down to prevent floating

    __watchdog_init(); // TODO configure from cmake?
}

void __platform_post_framework_init()
{
    __ubutton_init();
	#ifdef PLATFORM_USE_USB_CDC

    //Moved here to make sure LF XO is set in timer.
    __usb_init_cdc();
	#endif
}

int main()
{
    // Only when using bootloader
	//SCB->VTOR=0x4000;

    //initialise the platform itself
	__platform_init();
    //do not initialise the scheduler, this is done by __framework_bootstrap()
    __framework_bootstrap();
    //initialise platform functionality that depends on the framework
    __platform_post_framework_init();
    scheduler_run();
    return 0;
}<|MERGE_RESOLUTION|>--- conflicted
+++ resolved
@@ -32,12 +32,7 @@
 #include "em_gpio.h"
 #include <debug.h>
 
-<<<<<<< HEAD
-#include "em_cmu.h"
-#include "em_chip.h"
-=======
 #include "console.h"
->>>>>>> 9fd2a255
 
 void __platform_init()
 {

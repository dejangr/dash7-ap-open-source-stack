/* * OSS-7 - An opensource implementation of the DASH7 Alliance Protocol for ultra
 * lowpower wireless sensor communication
 *
 * Copyright 2015 University of Antwerp
 *
 * Licensed under the Apache License, Version 2.0 (the "License");
 * you may not use this file except in compliance with the License.
 * You may obtain a copy of the License at
 *
 *   http://www.apache.org/licenses/LICENSE-2.0
 *
 * Unless required by applicable law or agreed to in writing, software
 * distributed under the License is distributed on an "AS IS" BASIS,
 * WITHOUT WARRANTIES OR CONDITIONS OF ANY KIND, either express or implied.
 * See the License for the specific language governing permissions and
 * limitations under the License.
 */

#include "platform_sensors.h"
#include "hwgpio.h"
#include "hwadc.h"
#include "hwatomic.h"
#include "scheduler.h"
#include "em_gpio.h"
#include "em_adc.h"
#include <string.h>
#include <debug.h>
#include "em_cmu.h"


#include "hwi2c.h"

#include "si7013.h"


typedef struct {
  uint32_t location;
  pin_id_t sda;
  pin_id_t scl;
} i2c_pins_t;

typedef struct i2c_handle {
  uint8_t           idx;
  I2C_TypeDef*      channel;
  CMU_Clock_TypeDef clock;
  i2c_pins_t*       pins;
} i2c_handle_t;

static i2c_handle_t* i2c = NULL;

//TODO Lightsensor uses ACMP, LESENSE, PRS
//#define LIGHT_SENSOR_ENABLE_PORTPIN		D6
////#define LIGHT_SENSOR_ENABLE_PORT		gpioPortD
//#define LIGHT_SENSOR_READ_PORT			gpioPortC
//#define LIGHT_SENSOR_READ_PORTPIN		C6

static uint32_t temp_offset;

//void lightsensor_init()
//{
//	/* Configure the drive strength of the ports for the light sensor. */
//	//GPIO_DriveModeSet(LIGHT_SENSOR_ENABLE_PORTPIN, gpioDriveModeStandard);
//	//GPIO_DriveModeSet(LIGHT_SENSOR_READ_PORT, gpioDriveModeStandard);
//
//	// LIGHT SENSOR
//	error_t err = hw_gpio_configure_pin(LIGHT_SENSOR_ENABLE_PORTPIN, false, gpioModeDisabled, 0);
//	err = hw_gpio_configure_pin(LIGHT_SENSOR_READ_PORTPIN, false, gpioModeDisabled, 0);
//	assert(err == SUCCESS);
//
//
//}
//
//void lightsensor_enable()
//{
//	hw_gpio_set(LIGHT_SENSOR_ENABLE_PORTPIN);
//}
//
//void lightsensor_dissable()
//{
//	hw_gpio_clr(LIGHT_SENSOR_ENABLE_PORTPIN);
//}
//
//uint32_t lightsensor_read()
//{
//
//}

void internalTempSensor_init(void)
{

}

float tempsensor_read_celcius()
{
	return 0;
}

float convertAdcToCelsius(int32_t adcSample)
{

}

void initSensors()
{
	///Humidity/temp
	CMU_ClockEnable(cmuClock_GPIO, true);
	/* Enable si7021 sensor isolation switch */
	GPIO_PinModeSet(gpioPortC, 8, gpioModePushPull, 1);
<<<<<<< HEAD
=======

	i2c = i2c_init(0, 1);
	bool si7013_status = Si7013_Detect((I2C_TypeDef*) (i2c->channel), SI7021_ADDR, NULL);
	//GPIO_PinOutClear(gpioPortC, 8);
}

void getHumidityAndTemperature(uint32_t *rhData, int32_t *tData)
{
	//GPIO_PinOutSet(gpioPortC, 8);
	Si7013_MeasureRHAndTemp((I2C_TypeDef*) (i2c->channel), SI7021_ADDR, rhData, tData);
	//GPIO_PinOutClear(gpioPortC, 8);
}

>>>>>>> 2c53b370

	i2c = i2c_init(0, 1);
	bool si7013_status = Si7013_Detect((I2C_TypeDef*) (i2c->channel), SI7021_ADDR, NULL);
	//GPIO_PinOutClear(gpioPortC, 8);
}

void getHumidityAndTemperature(uint32_t *rhData, int32_t *tData)
{
	//GPIO_PinOutSet(gpioPortC, 8);
	Si7013_MeasureRHAndTemp((I2C_TypeDef*) (i2c->channel), SI7021_ADDR, rhData, tData);
	//GPIO_PinOutClear(gpioPortC, 8);
}
<|MERGE_RESOLUTION|>--- conflicted
+++ resolved
@@ -106,8 +106,6 @@
 	CMU_ClockEnable(cmuClock_GPIO, true);
 	/* Enable si7021 sensor isolation switch */
 	GPIO_PinModeSet(gpioPortC, 8, gpioModePushPull, 1);
-<<<<<<< HEAD
-=======
 
 	i2c = i2c_init(0, 1);
 	bool si7013_status = Si7013_Detect((I2C_TypeDef*) (i2c->channel), SI7021_ADDR, NULL);
@@ -119,18 +117,4 @@
 	//GPIO_PinOutSet(gpioPortC, 8);
 	Si7013_MeasureRHAndTemp((I2C_TypeDef*) (i2c->channel), SI7021_ADDR, rhData, tData);
 	//GPIO_PinOutClear(gpioPortC, 8);
-}
-
->>>>>>> 2c53b370
-
-	i2c = i2c_init(0, 1);
-	bool si7013_status = Si7013_Detect((I2C_TypeDef*) (i2c->channel), SI7021_ADDR, NULL);
-	//GPIO_PinOutClear(gpioPortC, 8);
-}
-
-void getHumidityAndTemperature(uint32_t *rhData, int32_t *tData)
-{
-	//GPIO_PinOutSet(gpioPortC, 8);
-	Si7013_MeasureRHAndTemp((I2C_TypeDef*) (i2c->channel), SI7021_ADDR, rhData, tData);
-	//GPIO_PinOutClear(gpioPortC, 8);
-}
+}
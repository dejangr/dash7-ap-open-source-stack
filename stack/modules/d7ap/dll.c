--- conflicted
+++ resolved
@@ -36,21 +36,27 @@
 
 typedef enum
 {
-	CCA1,
-	CCA2,
-	CCA_FAIL
-} cca_type;
+    DLL_STATE_IDLE,
+    DLL_STATE_CSMA_CA_STARTED,
+    DLL_STATE_CCA1,
+    DLL_STATE_CCA2,
+    DLL_STATE_FOREGROUND_SCAN,
+    DLL_STATE_BACKGROUND_SCAN,
+    DLL_STATE_TX_FOREGROUND,
+    DLL_STATE_TX_FOREGROUND_COMPLETED
+} dll_state_t;
 
 static dae_access_profile_t NGDEF(_current_access_class);
 #define current_access_class NG(_current_access_class)
 
-static cca_type cca_status;
-static hw_radio_packet_t* current_packet = NULL;
+static dll_state_t NGDEF(_dll_state);
+#define dll_state NG(_dll_state)
+
+static hw_radio_packet_t* NGDEF(_current_packet);
+#define current_packet NG(_current_packet)
 
 static dll_packet_received_callback dll_rx_callback = NULL;
 static dll_packet_transmitted_callback dll_tx_callback = NULL;
-
-static void dll_cca();
 
 static hw_radio_packet_t* alloc_new_packet(uint8_t length)
 {
@@ -64,6 +70,49 @@
     packet_queue_free_packet(packet_queue_find_packet(hw_radio_packet));
 }
 
+static void switch_state(dll_state_t next_state)
+{
+    switch(next_state)
+    {
+    case DLL_STATE_CSMA_CA_STARTED:
+        assert(dll_state == DLL_STATE_IDLE || dll_state == DLL_STATE_FOREGROUND_SCAN);
+        dll_state = DLL_STATE_CSMA_CA_STARTED;
+        DPRINT("Switched to DLL_STATE_CSMA_CA_STARTED");
+        break;
+    case DLL_STATE_CCA1:
+        assert(dll_state == DLL_STATE_CSMA_CA_STARTED);
+        dll_state = DLL_STATE_CCA1;
+        DPRINT("Switched to DLL_STATE_CCA1");
+        break;
+    case DLL_STATE_CCA2:
+        assert(dll_state == DLL_STATE_CCA1);
+        dll_state = DLL_STATE_CCA2;
+        DPRINT("Switched to DLL_STATE_CCA2");
+        break;
+    case DLL_STATE_FOREGROUND_SCAN:
+        assert(dll_state == DLL_STATE_IDLE || dll_state == DLL_STATE_TX_FOREGROUND_COMPLETED);
+        dll_state = DLL_STATE_FOREGROUND_SCAN;
+        DPRINT("Switched to DLL_STATE_FOREGROUND_SCAN");
+        break;
+    case DLL_STATE_IDLE:
+        assert(dll_state == DLL_STATE_FOREGROUND_SCAN);
+        dll_state = DLL_STATE_IDLE;
+        DPRINT("Switched to DLL_STATE_IDLE");
+        break;
+    case DLL_STATE_TX_FOREGROUND:
+        assert(dll_state == DLL_STATE_CCA2);
+        dll_state = DLL_STATE_TX_FOREGROUND;
+        DPRINT("Switched to DLL_STATE_TX_FOREGROUND");
+        break;
+    case DLL_STATE_TX_FOREGROUND_COMPLETED:
+        assert(dll_state == DLL_STATE_TX_FOREGROUND);
+        dll_state = DLL_STATE_TX_FOREGROUND_COMPLETED;
+        DPRINT("Switched to DLL_STATE_TX_FOREGROUND_COMPLETED");
+        break;
+    default:
+        assert(false);
+    }
+}
 
 static void process_received_packets()
 {
@@ -88,6 +137,8 @@
 
 static void packet_transmitted(hw_radio_packet_t* hw_radio_packet)
 {
+    assert(dll_state == DLL_STATE_TX_FOREGROUND);
+    switch_state(DLL_STATE_TX_FOREGROUND_COMPLETED);
     DPRINT("Transmitted packet with length = %i", hw_radio_packet->length);
     packet_t* packet = packet_queue_find_packet(hw_radio_packet);
 
@@ -95,66 +146,99 @@
         dll_tx_callback();
 
     // TODO move to CSMA
-    if(packet->d7atp_ctrl.ctrl_is_start) // do not execute CSMA for guarded response (and thus do not ack) TODO validate
-        d7asp_signal_packet_csma_ca_insertion_completed(); // TODO ack request when CSMA/CA succeeds and only for for QoS == None
+  //  if(packet->d7atp_ctrl.ctrl_is_start) // do not execute CSMA for guarded response (and thus do not ack) TODO validate
+ //       d7asp_signal_packet_csma_ca_insertion_completed(); // TODO ack request when CSMA/CA succeeds and only for for QoS == None
 
     d7asp_signal_packet_transmitted(packet);
-}
-
-
+
+    // depending on state before TX the radio goes to RX or IDLE state
+    if(hw_radio_is_rx())
+    {
+        dll_start_foreground_scan();
+    }
+    else
+    {
+        switch_state(DLL_STATE_IDLE);
+        hw_radio_set_idle();
+    }
+}
+
+static void execute_cca();
 
 static void cca_rssi_valid(int16_t cur_rssi)
 {
+    assert(dll_state == DLL_STATE_CCA1 || dll_state == DLL_STATE_CCA2);
+
     if (cur_rssi <= E_CCA)
     {
-    	if (cca_status == CCA1)
-    	{
-    		cca_status = CCA2;
-    		timer_post_task_delay(&dll_cca, 5);
-    	} else if (cca_status == CCA2)
-    	{
-    		// OK, send packet
-    		error_t err = hw_radio_send_packet(current_packet, &packet_transmitted);
-			assert(err == SUCCESS);
-
-			current_packet = NULL;
-			d7asp_ack_current_request(); // TODO ack request when CSMA/CA succeeds and only for for QoS == None
-    	}
-
+        if(dll_state == DLL_STATE_CCA1)
+        {
+            switch_state(DLL_STATE_CCA2);
+            timer_post_task_delay(&execute_cca, 5);
+            return;
+        }
+        else if(dll_state == DLL_STATE_CCA2)
+        {
+            // OK, send packet
+
+            log_print_stack_string(LOG_STACK_DLL, "TX: ");
+            log_print_data(current_packet->data, current_packet->length + 1); // TODO tmp
+
+            switch_state(DLL_STATE_TX_FOREGROUND);
+
+            error_t err = hw_radio_send_packet(current_packet, &packet_transmitted);
+            assert(err == SUCCESS);
+
+            d7asp_signal_packet_csma_ca_insertion_completed(); // TODO ack request when CSMA/CA succeeds and only for for QoS == None
+            return;
+        }
     }
     else
     {
-    	// TODO: handle CCA FAIL
-    	//dll_process_csma_ca();
-    	current_packet = NULL;
-    }
-
-}
-
-static void dll_cca()
-{
-	hw_rx_cfg_t rx_cfg =(hw_rx_cfg_t){
+        // TODO: handle CCA FAIL
+        //dll_process_csma_ca();
+    }
+}
+
+static void execute_cca()
+{
+    assert(dll_state == DLL_STATE_CCA1 || dll_state == DLL_STATE_CCA2);
+
+    hw_rx_cfg_t rx_cfg =(hw_rx_cfg_t){
         .channel_id.channel_header = current_access_class.subbands[0].channel_header,
         .channel_id.center_freq_index = current_access_class.subbands[0].channel_index_start,
         .syncword_class = PHY_SYNCWORD_CLASS1,
     };
-	hw_radio_set_rx(&rx_cfg, NULL, &cca_rssi_valid);
+    hw_radio_set_rx(&rx_cfg, NULL, &cca_rssi_valid);
+}
+
+static void execute_csma_ca()
+{
+    switch_state(DLL_STATE_CSMA_CA_STARTED);
+    // TODO compute offset and wait
+
+    // TODO generate random channel queue
+
+    // execute CCA
+    switch_state(DLL_STATE_CCA1);
+    execute_cca();
 }
 
 void dll_init()
 {
     sched_register_task(&process_received_packets);
     sched_register_task(&dll_start_foreground_scan);
+    sched_register_task(&execute_cca);
 
     hw_radio_init(&alloc_new_packet, &release_packet);
 
     fs_read_access_class(0, &current_access_class); // use first access class for now
+
+    dll_state = DLL_STATE_IDLE;
 }
 
 void dll_tx_frame(packet_t* packet)
 {
-	asser(current_packet == NULL);
-
     packet->dll_header = (dll_header_t){
         .subnet = 0x05, // TODO hardcoded for now
         .control_target_address_set = false, // TODO assuming broadcast for now
@@ -173,9 +257,6 @@
 
     packet_assemble(packet);
 
-    log_print_stack_string(LOG_STACK_DLL, "TX: ");
-    log_print_data(packet->hw_radio_packet.data, packet->hw_radio_packet.length + 1); // TODO tmp
-
     packet->hw_radio_packet.tx_meta.tx_cfg = (hw_tx_cfg_t){
         .channel_id.channel_header = current_access_class.subbands[0].channel_header,
         .channel_id.center_freq_index = current_access_class.subbands[0].channel_index_start,
@@ -185,21 +266,12 @@
 
     current_packet = &(packet->hw_radio_packet);
 
-    // TODO CSMA/CA
-    cca_status = CCA1;
-    dll_cca();
-
-<<<<<<< HEAD
-
-=======
-    error_t err = hw_radio_send_packet(&(packet->hw_radio_packet), &packet_transmitted);
-    assert(err == SUCCESS);
->>>>>>> d4329127
+    execute_csma_ca();
 }
 
 void dll_start_foreground_scan()
 {
-    DPRINT("Start foreground scan");
+    switch_state(DLL_STATE_FOREGROUND_SCAN);
     // TODO handle Tscan timeout
 
     // TODO only access class using 1 subband which contains 1 channel index is supported for now
@@ -217,7 +289,8 @@
 
 void dll_stop_foreground_scan()
 {
-    // TODO assert state
+    assert(dll_state == DLL_STATE_FOREGROUND_SCAN);
+    switch_state(DLL_STATE_IDLE);
     hw_radio_set_idle();
 }
 

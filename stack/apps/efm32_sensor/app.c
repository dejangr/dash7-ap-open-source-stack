--- conflicted
+++ resolved
@@ -73,8 +73,8 @@
 
 #ifdef PLATFORM_EFM32HG_STK3400
   float internal_temp = hw_get_internal_temperature();
-  lcd_write_string("Int T: %2d.%d C\n", (int)internal_temp, (int)(internal_temp*10)%10);
-  log_print_string("Int T: %2d.%d C\n", (int)internal_temp, (int)(internal_temp*10)%10);
+  lcd_write_string("Int T: %2d.%1d C\n", (int)internal_temp, (int)(internal_temp*10)%10);
+  log_print_string("Int T: %2d.%1d C\n", (int)internal_temp, (int)(internal_temp*10)%10);
 #endif
 
 #if (defined PLATFORM_EFM32HG_STK3400  || defined PLATFORM_EZR32LG_WSTK6200A)
@@ -82,19 +82,11 @@
   uint32_t tData;
   getHumidityAndTemperature(&rhData, &tData);
 
-<<<<<<< HEAD
   lcd_write_string("Ext T: %2d.%1d C\n", (tData/1000), tData%1000);
   log_print_string("Temp: %2d.%1d C\n", (tData/1000), tData%1000);
 
   lcd_write_string("Ext H: %2d.%1d\n", (rhData/1000), rhData%1000);
   log_print_string("Hum: %2d.%1d\n", (rhData/1000), rhData%1000);
-=======
-  lcd_write_string("Ext T: %2d.%2d C\n", (tData/1000), tData%1000);
-  log_print_string("Temp: %2d.%2d C\n", (tData/1000), tData%1000);
-
-  lcd_write_string("Ext H: %2d.%2d\n", (rhData/1000), rhData%1000);
-  log_print_string("Hum: %2d.%2d\n", (rhData/1000), rhData%1000);
->>>>>>> 5b1ffc74
 
   uint8_t sensor_values[6];
   fs_write_file(SENSOR_FILE_ID, 0, (uint8_t*)&sensor_values, 6);
@@ -199,11 +191,7 @@
     ubutton_register_callback(1, &userbutton_callback);
 
     sched_register_task((&execute_sensor_measurement));
-<<<<<<< HEAD
     timer_post_task_delay(&execute_sensor_measurement, TIMER_TICKS_PER_SEC * 1);
-=======
-    timer_post_task_delay(&execute_sensor_measurement, TIMER_TICKS_PER_SEC * 5);
->>>>>>> 5b1ffc74
 
     lcd_write_string("EFM32 Sensor\n");
 }

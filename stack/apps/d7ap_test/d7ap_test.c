--- conflicted
+++ resolved
@@ -189,15 +189,12 @@
 
     sched_register_task((&execute_sensor_measurement));
     timer_post_task_delay(&execute_sensor_measurement, REPORTING_INTERVAL_TICKS);
-<<<<<<< HEAD
-}
-
-
-__attribute__( (naked) )
-void HardFault_Handler(void)
-{
-	__asm__("BKPT");
-	while(1);
-=======
->>>>>>> 2cedb379
-}+}
+
+
+//__attribute__( (naked) )
+//void HardFault_Handler(void)
+//{
+//	__asm__("BKPT");
+//	while(1);
+//}
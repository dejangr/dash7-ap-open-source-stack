--- conflicted
+++ resolved
@@ -58,11 +58,8 @@
 	for (; i < FILESYSTEM_NR_OF_ISFB_FILES + 1; i++)
 	{
 		log_print_string("Getting file %x", i);
-<<<<<<< HEAD
+
 		result = fs_open(&fh, file_system_type_isfb, i, file_system_user_user, file_system_access_type_read);
-=======
-		result = fs_open(&fh, file_system_type_isfb, 0x00, file_system_user_user, file_system_access_type_read);
->>>>>>> cb179bd5
 		log_print_string("Result: %i", result);
 
 		if (result == 0)
